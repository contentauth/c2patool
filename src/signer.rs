--- conflicted
+++ resolved
@@ -11,22 +11,12 @@
 // specific language governing permissions and limitations under
 // each license.
 
-<<<<<<< HEAD
-//! Provides a method to read configured certs and generate a signer.
-
-use std::{env, path::Path};
-=======
 use std::env;
->>>>>>> bb264ce0
 
 use anyhow::{Context, Result};
 use c2pa::{create_signer, Signer, SigningAlg};
 
-<<<<<<< HEAD
-use crate::{config::Config, fix_relative_path};
-=======
 use crate::manifest_config::ManifestConfig;
->>>>>>> bb264ce0
 
 pub fn get_ta_url() -> Option<String> {
     std::env::var("C2PA_TA_URL").ok()
