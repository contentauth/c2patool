--- conflicted
+++ resolved
@@ -276,11 +276,7 @@
             let data = load_trust_resource(trust_list)?;
             debug!("Using trust anchors from {:?}", trust_list);
             let replacement_val = serde_json::Value::String(data).to_string(); // escape string
-<<<<<<< HEAD
             let setting = TA.replace("replacement_val", &replacement_val);
-=======
-            let setting = ta.replace("replacement_val", &replacement_val);
->>>>>>> 7f691398
 
             c2pa::settings::load_settings_from_str(&setting, "json")?;
 
@@ -291,11 +287,7 @@
             let data = load_trust_resource(allowed_list)?;
             debug!("Using allowed list from {:?}", allowed_list);
             let replacement_val = serde_json::Value::String(data).to_string(); // escape string
-<<<<<<< HEAD
             let setting = AL.replace("replacement_val", &replacement_val);
-=======
-            let setting = al.replace("replacement_val", &replacement_val);
->>>>>>> 7f691398
 
             c2pa::settings::load_settings_from_str(&setting, "json")?;
 
@@ -306,11 +298,7 @@
             let data = load_trust_resource(trust_config)?;
             debug!("Using trust config from {:?}", trust_config);
             let replacement_val = serde_json::Value::String(data).to_string(); // escape string
-<<<<<<< HEAD
             let setting = TC.replace("replacement_val", &replacement_val);
-=======
-            let setting = tc.replace("replacement_val", &replacement_val);
->>>>>>> 7f691398
 
             c2pa::settings::load_settings_from_str(&setting, "json")?;
 
@@ -382,11 +370,7 @@
     Ok(())
 }
 
-<<<<<<< HEAD
-fn verify_fragmented(init_pattern: &Path, frag_pattern: &PathBuf) -> Result<Vec<ManifestStore>> {
-=======
 fn verify_fragmented(init_pattern: &Path, frag_pattern: &Path) -> Result<Vec<ManifestStore>> {
->>>>>>> 7f691398
     let mut stores = Vec::new();
 
     let ip = init_pattern
