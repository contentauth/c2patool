// Copyright 2022 Adobe. All rights reserved.
// This file is licensed to you under the Apache License,
// Version 2.0 (http://www.apache.org/licenses/LICENSE-2.0)
// or the MIT license (http://opensource.org/licenses/MIT),
// at your option.
// Unless required by applicable law or agreed to in writing,
// this software is distributed on an "AS IS" BASIS, WITHOUT
// WARRANTIES OR REPRESENTATIONS OF ANY KIND, either express or
// implied. See the LICENSE-MIT and LICENSE-APACHE files for the
// specific language governing permissions and limitations under
// each license.

#![doc = include_str!("../README.md")]

/// Tool to display and create C2PA manifests
///
/// A file path to an asset must be provided
/// If only the path is given, this will generate a summary report of any claims in that file
/// If a manifest definition json file is specified, the claim will be added to any existing claims
use std::{
    fs::{create_dir_all, remove_dir_all, File},
    io::Write,
    path::{Path, PathBuf},
};

use anyhow::{anyhow, bail, Context, Result};
use c2pa::{Error, Ingredient, Manifest, ManifestStore, ManifestStoreReport};
<<<<<<< HEAD
use clap::{AppSettings, Parser};
use info::info;
=======
use clap::{Parser, Subcommand};
>>>>>>> effdb8db
use serde::Deserialize;
use signer::SignConfig;

use crate::callback_signer::{CallbackSigner, CallbackSignerConfig, ExternalProcessRunner};

mod info;

mod callback_signer;
mod signer;

/// Tool for displaying and creating C2PA manifests.
#[derive(Parser, Debug)]
#[command(author, version, about, long_about = None, arg_required_else_help(true))]
struct CliArgs {
    /// Path to manifest definition JSON file.
    #[clap(short, long, requires = "output")]
    manifest: Option<PathBuf>,

    /// Path to output file or folder.
    #[clap(short, long)]
    output: Option<PathBuf>,

    /// Path to a parent file.
    #[clap(short, long)]
    parent: Option<PathBuf>,

    /// Manifest definition passed as a JSON string.
    #[clap(short, long, conflicts_with = "manifest")]
    config: Option<String>,

    /// Display detailed C2PA-formatted manifest data.
    #[clap(short, long)]
    detailed: bool,

    /// Force overwrite of output if it already exists.
    #[clap(short, long)]
    force: bool,

    /// The path to an asset to examine or embed a manifest into.
    path: PathBuf,

    /// Embed remote URL manifest reference.
    #[clap(short, long)]
    remote: Option<String>,

    /// Generate a sidecar (.c2pa) manifest
    #[clap(short, long)]
    sidecar: bool,

    /// Write ingredient report and assets to a folder.
    #[clap(short, long)]
    ingredient: bool,

    /// Create a tree diagram of the manifest store.
    #[clap(long)]
    tree: bool,

    /// Extract certificate chain.
    #[clap(long = "certs")]
    cert_chain: bool,

    /// Do not perform validation of signature after signing
    #[clap(long = "no_signing_verify")]
    no_signing_verify: bool,

    #[command(subcommand)]
    command: Option<Commands>,

    /// Show manifest size, XMP url and other stats.
    #[clap(long)]
    info: bool,

    /// Name of an external process which will sign the claim bytes.
    #[clap(long)]
    signer_process: Option<String>,

    /// To be used with the [callback_signer] argument.
    #[clap(long)]
    reserve_size: Option<usize>,
}

#[derive(Debug, Subcommand)]
enum Commands {
    Trust {
        /// Path to file containing list of trust anchors in PEM format
        #[clap(long = "trust_anchors")]
        trust_anchors: Option<PathBuf>,

        /// Path to file containing specific manifest signing certificates in PEM format to implicitly trust
        #[clap(long = "allowed_list")]
        allowed_list: Option<PathBuf>,

        /// Path to file containing configured EKUs in Oid dot notation
        #[clap(long = "trust_config")]
        trust_config: Option<PathBuf>,
    },
}

#[derive(Debug, Default, Deserialize)]
// Add fields that are not part of the standard Manifest
struct ManifestDef {
    #[serde(flatten)]
    manifest: Manifest,
    // allows adding ingredients with file paths
    ingredient_paths: Option<Vec<PathBuf>>,
}

// convert certain errors to output messages
fn special_errs(e: c2pa::Error) -> anyhow::Error {
    match e {
        Error::JumbfNotFound => anyhow!("No claim found"),
        Error::FileNotFound(name) => anyhow!("File not found: {}", name),
        Error::UnsupportedType => anyhow!("Unsupported file type"),
        Error::PrereleaseError => anyhow!("Prerelease claim found"),
        _ => e.into(),
    }
}

// normalize extensions so we can compare them
fn ext_normal(path: &Path) -> String {
    let ext = path
        .extension()
        .unwrap_or_default()
        .to_str()
        .unwrap_or_default()
        .to_lowercase();
    match ext.as_str() {
        "jpeg" => "jpg".to_string(),
        "tiff" => "tif".to_string(),
        _ => ext,
    }
}

// loads an ingredient, allowing for a folder or json ingredient
fn load_ingredient(path: &Path) -> Result<Ingredient> {
    // if the path is a folder, look for ingredient.json
    let mut path_buf = PathBuf::from(path);
    let path = if path.is_dir() {
        path_buf = path_buf.join("ingredient.json");
        path_buf.as_path()
    } else {
        path
    };
    if path.extension() == Some(std::ffi::OsStr::new("json")) {
        let json = std::fs::read_to_string(path)?;
        let mut ingredient: Ingredient = serde_json::from_slice(json.as_bytes())?;
        if let Some(base) = path.parent() {
            ingredient.resources_mut().set_base_path(base);
        }
        Ok(ingredient)
    } else {
        Ok(Ingredient::from_file(path)?)
    }
}

fn configure_sdk(args: &CliArgs) -> Result<()> {
    let ta = r#"{"trust": { "trust_anchors": replacement_val } }"#;
    let al = r#"{"trust": { "allowed_list": replacement_val } }"#;
    let tc = r#"{"trust": { "trust_config": replacement_val } }"#;
    let vs = r#"{"verify": { "verify_after_sign": replacement_val } }"#;

    let mut enable_trust_checks = false;

    match &args.command {
        Some(Commands::Trust {
            trust_anchors,
            allowed_list,
            trust_config,
        }) => {
            if let Some(trust_list) = &trust_anchors {
                let data = std::fs::read_to_string(trust_list)?;
                let replacement_val = serde_json::Value::String(data).to_string(); // escape string
                let setting = ta.replace("replacement_val", &replacement_val);

                c2pa::settings::load_settings_from_str(&setting, "json")?;

                enable_trust_checks = true;
            }

            if let Some(allowed_list) = &allowed_list {
                let data = std::fs::read_to_string(allowed_list)?;
                let replacement_val = serde_json::Value::String(data).to_string(); // escape string
                let setting = al.replace("replacement_val", &replacement_val);

                c2pa::settings::load_settings_from_str(&setting, "json")?;

                enable_trust_checks = true;
            }

            if let Some(trust_config) = &trust_config {
                let data = std::fs::read_to_string(trust_config)?;
                let replacement_val = serde_json::Value::String(data).to_string(); // escape string
                let setting = tc.replace("replacement_val", &replacement_val);

                c2pa::settings::load_settings_from_str(&setting, "json")?;

                enable_trust_checks = true;
            }
        }
        None => {}
    }

    // if any trust setting is provided enable the trust checks
    if enable_trust_checks {
        c2pa::settings::load_settings_from_str(r#"{"verify": { "verify_trust": true} }"#, "json")?;
    } else {
        c2pa::settings::load_settings_from_str(r#"{"verify": { "verify_trust": false} }"#, "json")?;
    }

    // enable or disable verification after signing
    {
        let replacement_val = serde_json::Value::Bool(!args.no_signing_verify).to_string();
        let setting = vs.replace("replacement_val", &replacement_val);

        c2pa::settings::load_settings_from_str(&setting, "json")?;
    }

    Ok(())
}

fn main() -> Result<()> {
    let args = CliArgs::parse();

    // set RUST_LOG=debug to get detailed debug logging
    if std::env::var("RUST_LOG").is_err() {
        std::env::set_var("RUST_LOG", "error");
    }
    env_logger::init();

    let path = &args.path;

    if args.info {
        return info(path);
    }

    if args.cert_chain {
        ManifestStoreReport::dump_cert_chain(path)?;
        return Ok(());
    }

    if args.tree {
        ManifestStoreReport::dump_tree(path)?;
        return Ok(());
    }

    // configure the SDK
    configure_sdk(&args).context("could not configure c2pa-rs")?;

    // Remove manifest needs to also remove XMP provenance
    // if args.remove_manifest {
    //     match args.output {
    //         Some(output) => {
    //             if output.exists() && !args.force {
    //                 bail!("Output already exists, use -f/force to force write");
    //             }
    //             if path != &output {
    //                 std::fs::copy(path, &output)?;
    //             }
    //             Manifest::remove_manifest(&output)?
    //         },
    //         None => {
    //             bail!("The -o/--output argument is required for this operation");
    //         }
    //     }
    //     return Ok(());
    // }

    // if we have a manifest config, process it
    if args.manifest.is_some() || args.config.is_some() {
        // read the json from file or config, and get base path if from file
        let (json, base_path) = match args.manifest.as_deref() {
            Some(manifest_path) => {
                let base_path = std::fs::canonicalize(manifest_path)?
                    .parent()
                    .map(|p| p.to_path_buf());
                (std::fs::read_to_string(manifest_path)?, base_path)
            }
            None => (
                args.config.unwrap_or_default(),
                std::env::current_dir().ok(),
            ),
        };

        // read the signing information from the manifest definition
        let mut sign_config = SignConfig::from_json(&json)?;

        // read the manifest information
        let manifest_def: ManifestDef = serde_json::from_slice(json.as_bytes())?;
        let mut manifest = manifest_def.manifest;

        // add claim_tool generator so we know this was created using this tool
        let tool_generator = format!("{}/{}", env!("CARGO_PKG_NAME"), env!("CARGO_PKG_VERSION"));
        if manifest.claim_generator.starts_with("c2pa/") {
            manifest.claim_generator = tool_generator // just replace the default generator
        } else {
            manifest.claim_generator = format!("{} {}", manifest.claim_generator, tool_generator);
        }

        // set manifest base path before ingredients so ingredients can override it
        if let Some(base) = base_path.as_ref() {
            manifest.with_base_path(base)?;
            sign_config.set_base_path(base);
        }

        // Add any ingredients specified as file paths
        if let Some(paths) = manifest_def.ingredient_paths {
            for mut path in paths {
                // ingredient paths are relative to the manifest path
                if let Some(base) = &base_path {
                    if !(path.is_absolute()) {
                        path = base.join(&path)
                    }
                }
                let ingredient = load_ingredient(&path)?;
                manifest.add_ingredient(ingredient);
            }
        }

        if let Some(parent_path) = args.parent {
            let ingredient = load_ingredient(&parent_path)?;
            manifest.set_parent(ingredient)?;
        }

        // If the source file has a manifest store, and no parent is specified treat the source as a parent.
        // note: This could be treated as an update manifest eventually since the image is the same
        if manifest.parent().is_none() {
            let source_ingredient = Ingredient::from_file(&args.path)?;
            if source_ingredient.manifest_data().is_some() {
                manifest.set_parent(source_ingredient)?;
            }
        }

        if let Some(remote) = args.remote {
            if args.sidecar {
                manifest.set_embedded_manifest_with_remote_ref(remote);
            } else {
                manifest.set_remote_manifest(remote);
            }
        } else if args.sidecar {
            manifest.set_sidecar_manifest();
        }

        if let Some(output) = args.output {
            if ext_normal(&output) != ext_normal(&args.path) {
                bail!("Output type must match source type");
            }
            if output.exists() && !args.force {
                bail!("Output already exists, use -f/force to force write");
            }

            if output.file_name().is_none() {
                bail!("Missing filename on output");
            }
            if output.extension().is_none() {
                bail!("Missing extension output");
            }

            let signer = if let Some(signer_process_name) = args.signer_process {
                let cb_config = CallbackSignerConfig::new(
                    &sign_config,
                    args.reserve_size.context(
                        "The --reserve_size argument is required when using an external_signer",
                    )?,
                )?;

                let process_runner = Box::new(ExternalProcessRunner::new(
                    cb_config.clone(),
                    signer_process_name,
                ));
                let signer = CallbackSigner::new(process_runner, cb_config);

                Box::new(signer)
            } else {
                sign_config.signer()?
            };

            manifest
                .embed(&args.path, &output, signer.as_ref())
                .context("embedding manifest")?;

            // generate a report on the output file
            if args.detailed {
                println!(
                    "{}",
                    ManifestStoreReport::from_file(&output).map_err(special_errs)?
                );
            } else {
                println!(
                    "{}",
                    ManifestStore::from_file(&output).map_err(special_errs)?
                )
            }
        }
    } else if args.parent.is_some() || args.sidecar || args.remote.is_some() {
        bail!("manifest definition required with these options or flags")
    } else if let Some(output) = args.output {
        if output.is_file() || output.extension().is_some() {
            bail!("Output must be a folder for this option.")
        }
        if output.exists() {
            if args.force {
                remove_dir_all(&output)?;
            } else {
                bail!("Output already exists, use -f/force to force write");
            }
        }
        create_dir_all(&output)?;
        if args.ingredient {
            let report = Ingredient::from_file_with_folder(&args.path, &output)
                .map_err(special_errs)?
                .to_string();
            File::create(output.join("ingredient.json"))?.write_all(&report.into_bytes())?;
            println!("Ingredient report written to the directory {:?}", &output);
        } else {
            let report = ManifestStore::from_file_with_resources(&args.path, &output)
                .map_err(special_errs)?
                .to_string();
            if args.detailed {
                // for a detailed report first call the above to generate the thumbnails
                // then call this to add the detailed report
                let detailed = ManifestStoreReport::from_file(&args.path)
                    .map_err(special_errs)?
                    .to_string();
                File::create(output.join("detailed.json"))?.write_all(&detailed.into_bytes())?;
            }
            File::create(output.join("manifest_store.json"))?.write_all(&report.into_bytes())?;
            println!("Manifest report written to the directory {:?}", &output);
        }
    } else if args.ingredient {
        println!(
            "{}",
            Ingredient::from_file(&args.path).map_err(special_errs)?
        )
    } else if args.detailed {
        println!(
            "{}",
            ManifestStoreReport::from_file(&args.path).map_err(special_errs)?
        )
    } else {
        println!(
            "{}",
            ManifestStore::from_file(&args.path).map_err(special_errs)?
        )
    }

    Ok(())
}

#[cfg(test)]
pub mod tests {
    #![allow(clippy::unwrap_used)]

    use super::*;

    const CONFIG: &str = r#"{
        "alg": "es256",
        "private_key": "es256_private.key",
        "sign_cert": "es256_certs.pem",
        "ta_url": "http://timestamp.digicert.com",
        "assertions": [
            {
                "label": "org.contentauth.test",
                 "data": {"my_key": "whatever I want"}
            }
        ]
    }"#;

    #[test]
    fn test_manifest_config() {
        const SOURCE_PATH: &str = "tests/fixtures/earth_apollo17.jpg";
        const OUTPUT_PATH: &str = "target/tmp/unit_out.jpg";
        create_dir_all("target/tmp").expect("create_dir");
        let mut manifest = Manifest::from_json(CONFIG).expect("from_json");

        let signer = SignConfig::from_json(CONFIG)
            .unwrap()
            .set_base_path("sample")
            .signer()
            .expect("get_signer");

        let _result = manifest
            .embed(SOURCE_PATH, OUTPUT_PATH, signer.as_ref())
            .expect("embed");

        let ms = ManifestStore::from_file(OUTPUT_PATH)
            .expect("from_file")
            .to_string();
        //let ms = report_from_path(&OUTPUT_PATH, false).expect("report_from_path");
        assert!(ms.contains("my_key"));
    }
}<|MERGE_RESOLUTION|>--- conflicted
+++ resolved
@@ -18,23 +18,22 @@
 /// If only the path is given, this will generate a summary report of any claims in that file
 /// If a manifest definition json file is specified, the claim will be added to any existing claims
 use std::{
-    fs::{create_dir_all, remove_dir_all, File},
+    fs::{create_dir_all, File, remove_dir_all},
     io::Write,
     path::{Path, PathBuf},
 };
 
 use anyhow::{anyhow, bail, Context, Result};
 use c2pa::{Error, Ingredient, Manifest, ManifestStore, ManifestStoreReport};
-<<<<<<< HEAD
-use clap::{AppSettings, Parser};
-use info::info;
-=======
 use clap::{Parser, Subcommand};
->>>>>>> effdb8db
 use serde::Deserialize;
+
 use signer::SignConfig;
 
-use crate::callback_signer::{CallbackSigner, CallbackSignerConfig, ExternalProcessRunner};
+use crate::{
+    callback_signer::{CallbackSigner, CallbackSignerConfig, ExternalProcessRunner},
+    info::info,
+};
 
 mod info;
 
