--- conflicted
+++ resolved
@@ -22,7 +22,7 @@
 use std::path::PathBuf;
 
 use anyhow::{anyhow, bail, Context, Result};
-use c2pa::{Error, Manifest, ManifestStore, ManifestStoreReport};
+use c2pa::{Error, Ingredient, Manifest, ManifestStore, ManifestStoreReport};
 use structopt::{clap::AppSettings, StructOpt};
 
 mod info;
@@ -91,6 +91,13 @@
     )]
     sidecar: bool,
 
+    #[structopt(
+        short = "i",
+        long = "ingredient",
+        help = "Write ingredient report and assets to a folder."
+    )]
+    ingredient: bool,
+
     #[structopt(long = "tree", help = "Create a tree diagram of the manifest store.")]
     tree: bool,
 
@@ -103,20 +110,9 @@
     info: bool,
 }
 
-<<<<<<< HEAD
 // convert certain errors to output messages
 fn special_errs(e: c2pa::Error) -> anyhow::Error {
     match e {
-=======
-// Prints the requested kind of report or exits with error.
-fn report_from_path<P: AsRef<Path>>(path: &P, is_detailed: bool) -> Result<String> {
-    let report = match is_detailed {
-        true => ManifestStoreReport::from_file(path).map(|r| r.to_string()),
-        false => ManifestStore::from_file(path).map(|r| r.to_string()),
-    };
-    // Map some errors to strings we expect
-    report.map_err(|e| match e {
->>>>>>> 9fd8e219
         Error::JumbfNotFound => anyhow!("No claim found"),
         Error::FileNotFound(name) => anyhow!("File not found: {}", name),
         Error::UnsupportedType => anyhow!("Unsupported file type"),
@@ -191,7 +187,7 @@
         // If the source file has a manifest store, and no parent is specified treat the source as a parent.
         // note: This could be treated as an update manifest eventually since the image is the same
         if manifest.parent().is_none() {
-            let source_ingredient = c2pa::Ingredient::from_file(&args.path)?;
+            let source_ingredient = Ingredient::from_file(&args.path)?;
             if source_ingredient.manifest_data().is_some() {
                 manifest.set_parent(source_ingredient)?;
             }
@@ -273,7 +269,7 @@
     } else if args.parent.is_some() || args.sidecar || args.remote.is_some() {
         bail!("manifest definition required with these options or flags")
     } else if let Some(output) = args.output {
-        if output.is_file() {
+        if output.is_file() || output.extension().is_some() {
             bail!("Output must be a folder for this option.")
         }
         if output.exists() {
@@ -284,19 +280,27 @@
             }
         }
         create_dir_all(&output)?;
-        let report = ManifestStore::from_file_with_resources(&args.path, &output)
-            .map_err(special_errs)?
-            .to_string();
-        if args.detailed {
-            // for a detailed report first call the above to generate the thumbnails
-            // then call this to add the detailed report
-            let detailed = ManifestStoreReport::from_file(&args.path)
+        if args.ingredient {
+            let report = Ingredient::from_file_with_folder(&args.path, &output)
                 .map_err(special_errs)?
                 .to_string();
-            File::create(output.join("detailed.json"))?.write_all(&detailed.into_bytes())?;
-        }
-        File::create(output.join("manifest.json"))?.write_all(&report.into_bytes())?;
-        println!("Manifest report written to the directory {:?}", &output);
+            File::create(output.join("ingredient.json"))?.write_all(&report.into_bytes())?;
+            println!("Ingredient report written to the directory {:?}", &output);
+        } else {
+            let report = ManifestStore::from_file_with_resources(&args.path, &output)
+                .map_err(special_errs)?
+                .to_string();
+            if args.detailed {
+                // for a detailed report first call the above to generate the thumbnails
+                // then call this to add the detailed report
+                let detailed = ManifestStoreReport::from_file(&args.path)
+                    .map_err(special_errs)?
+                    .to_string();
+                File::create(output.join("detailed.json"))?.write_all(&detailed.into_bytes())?;
+            }
+            File::create(output.join("manifest_store.json"))?.write_all(&report.into_bytes())?;
+            println!("Manifest report written to the directory {:?}", &output);
+        }
     } else if args.detailed {
         println!(
             "{}",
