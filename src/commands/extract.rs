// Copyright 2022 Adobe. All rights reserved.
// This file is licensed to you under the Apache License,
// Version 2.0 (http://www.apache.org/licenses/LICENSE-2.0)
// or the MIT license (http://opensource.org/licenses/MIT),
// at your option.
// Unless required by applicable law or agreed to in writing,
// this software is distributed on an "AS IS" BASIS, WITHOUT
// WARRANTIES OR REPRESENTATIONS OF ANY KIND, either express or
// implied. See the LICENSE-MIT and LICENSE-APACHE files for the
// specific language governing permissions and limitations under
// each license.

use std::{
    fs::{self, File},
    path::{Path, PathBuf},
};

use anyhow::{bail, Context, Result};
use c2pa::{jumbf_io, Ingredient, Reader};
use clap::Parser;
use log::error;

use crate::commands::{load_trust_settings, Trust};

#[derive(Debug, Parser)]
pub enum Extract {
    /// Extract the .json or .c2pa manifest.
    Manifest {
        /// Input path to asset.
        path: PathBuf,

        /// Path to output file.
        #[clap(short, long)]
        output: PathBuf,

        /// Extract binary .c2pa manifest.
        #[clap(short, long)]
        binary: bool,

        /// Do not perform validation of manifest during extraction (only applicable when `--binary` is specified).
        #[clap(short, long, requires = "binary")]
        no_verify: bool,

        /// Force overwrite output if it already exists.
        #[clap(short, long)]
        force: bool,

        #[clap(flatten)]
        trust: Trust,
    },
    /// Extract the .json ingredient.
    Ingredient {
        /// Input path to asset.
        path: PathBuf,

        /// Path to output ingredient .json.
        #[clap(short, long)]
        output: PathBuf,

        /// Force overwrite output if it already exists.
        #[clap(short, long)]
        force: bool,

        #[clap(flatten)]
        trust: Trust,
    },
    /// Extract known resources from a manifest (e.g. thumbnails).
    Resources(Resources),
}

#[derive(Debug, Parser)]
pub struct Resources {
    /// Input path(s) to asset(s).
    paths: Vec<PathBuf>,

    /// Path to output folder.
    #[clap(short, long)]
    output: PathBuf,

    /// Force overwrite output and clear children if it already exists.
    #[clap(short, long)]
    force: bool,

    /// Also extract resources that are unknown into binary files (unlike known resources, such as thumbnails).
    #[clap(short, long)]
    unknown: bool,

    #[clap(flatten)]
    trust: Trust,
}

impl Extract {
    pub fn execute(&self) -> Result<()> {
        match self {
            Extract::Manifest {
                path,
                output,
                binary,
                no_verify,
                force,
                trust,
            } => {
                if !path.exists() {
                    bail!("Input path does not exist")
                } else if !path.is_file() {
                    bail!("Input path must be a file")
                }

                if output.exists() {
                    if !output.is_file() {
                        bail!("Output path must be a file");
                    } else if !force {
                        bail!("Output path already exists use `--force` to overwrite");
                    }
                }

                load_trust_settings(trust)?;

                match binary {
                    true => {
                        let manifest = jumbf_io::load_jumbf_from_file(path)?;
<<<<<<< HEAD
                        // Validates the jumbf refers to a valid manifest.
                        match c2pa::format_from_path(path) {
                            Some(format) => {
                                Reader::from_manifest_data_and_stream(
                                    &manifest,
                                    &format,
                                    &File::open(path)?,
                                )?;
=======
                        if !no_verify {
                            // Validates the jumbf refers to a valid manifest.
                            match c2pa::format_from_path(path) {
                                Some(format) => {
                                    ManifestStore::from_manifest_and_asset_bytes(
                                        &manifest,
                                        &format,
                                        &fs::read(path)?,
                                    )?;
                                }
                                None => {
                                    bail!("Path `{}` is missing file extension", path.display())
                                }
>>>>>>> c420d526
                            }
                        }
                        fs::write(output, manifest)?;
                    }
                    false => {
                        let reader = Reader::from_file(path)?;
                        fs::write(output, reader.to_string())?;
                    }
                }
            }
            Extract::Ingredient {
                path,
                output,
                force,
                trust,
            } => {
                if !path.exists() {
                    bail!("Input path does not exist")
                } else if !path.is_file() {
                    bail!("Input path must be a file")
                }

                if output.exists() {
                    if !output.is_file() {
                        bail!("Output path must be a file");
                    } else if !force {
                        bail!("Output path already exists use `--force` to overwrite");
                    }
                }

                load_trust_settings(trust)?;

                let ingredient = Ingredient::from_file(path)?;
                fs::write(output, ingredient.to_string())?;
            }
            Extract::Resources(resources) => resources.execute()?,
        }
        Ok(())
    }
}

impl Resources {
    pub fn execute(&self) -> Result<()> {
        if self.paths.is_empty() {
            bail!("Input path does not exist")
        }

        if !self.output.exists() {
            fs::create_dir_all(&self.output)?;
        } else if !self.output.is_dir() {
            bail!("Output path must be a folder");
        } else if !self.force {
            // TODO: if self.force is specified, shuld we clear the folder?
            bail!("Output path already exists use `--force` to overwrite and clear children");
        }

        load_trust_settings(&self.trust)?;

        let mut errs = Vec::new();
        for path in &self.paths {
            if path.is_dir() {
                bail!("Input path cannot be a folder when extracting resources");
            }

            if let Err(err) = self.extract_resources(path) {
                error!(
                    "Failed to extract resources from asset at path `{}`, {}",
                    path.display(),
                    err.to_string()
                );
                errs.push(err);
            }
        }

        if !errs.is_empty() {
            bail!(
                "Failed to extract resources from {}/{} assets",
                errs.len(),
                self.paths.len()
            );
        }

        Ok(())
    }

    fn extract_resources(&self, path: &Path) -> Result<()> {
        let reader = Reader::from_file(path)?;
        for manifest in reader.iter_manifests() {
            let manifest_path = self.output.join(
                manifest
                    .label()
                    .context("Failed to get maniest label")?
                    .replace(':', "_"),
            );
            for resource_ref in manifest.iter_resources() {
                if !self.unknown && resource_ref.format == "application/octet-stream" {
                    continue;
                }

                let uri = self.normalize_uri(&resource_ref.identifier);
                let resource_path = manifest_path.join(uri);
                fs::create_dir_all(
                    resource_path
                        .parent()
                        .context("Failed to find resource parent path from label")?,
                )?;
                reader
                    .resource_to_stream(&resource_ref.identifier, File::create(&resource_path)?)?;
            }
        }

        Ok(())
    }

    // TODO: this functionality should be exposed from c2pa-rs
    fn normalize_uri<'a>(&self, uri: &'a str) -> &'a str {
        uri.strip_prefix("self#jumbf=").unwrap_or(uri)
    }
}<|MERGE_RESOLUTION|>--- conflicted
+++ resolved
@@ -119,30 +119,19 @@
                 match binary {
                     true => {
                         let manifest = jumbf_io::load_jumbf_from_file(path)?;
-<<<<<<< HEAD
-                        // Validates the jumbf refers to a valid manifest.
-                        match c2pa::format_from_path(path) {
-                            Some(format) => {
-                                Reader::from_manifest_data_and_stream(
-                                    &manifest,
-                                    &format,
-                                    &File::open(path)?,
-                                )?;
-=======
                         if !no_verify {
                             // Validates the jumbf refers to a valid manifest.
                             match c2pa::format_from_path(path) {
                                 Some(format) => {
-                                    ManifestStore::from_manifest_and_asset_bytes(
+                                    Reader::from_manifest_data_and_stream(
                                         &manifest,
                                         &format,
-                                        &fs::read(path)?,
+                                        &File::open(path)?,
                                     )?;
                                 }
                                 None => {
                                     bail!("Path `{}` is missing file extension", path.display())
                                 }
->>>>>>> c420d526
                             }
                         }
                         fs::write(output, manifest)?;
