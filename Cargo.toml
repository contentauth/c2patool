--- conflicted
+++ resolved
@@ -4,12 +4,7 @@
 # Please do not manually edit `version`. Version updates will be generated
 # automatically when c2patool is published. Remember to use (MINOR) or (MAJOR)
 # tags in the PR title to trigger non-patch updates as needed.
-<<<<<<< HEAD
-
-version = "0.5.3"
-=======
 version = "0.5.2"
->>>>>>> 14ba7197
 
 description = "Tool for displaying and creating C2PA manifests."
 authors = ["Gavin Peacock <gpeacock@adobe.com>", "Maurice Fisher <mfisher@adobe.com>"]
