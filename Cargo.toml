[package]
name = "c2patool"

# Please do not manually edit `version`. Version updates will be generated
# automatically when c2patool is published. Remember to use (MINOR) or (MAJOR)
# tags in the PR title to trigger non-patch updates as needed.
version = "0.5.3"

description = "Tool for displaying and creating C2PA manifests."
authors = ["Gavin Peacock <gpeacock@adobe.com>", "Maurice Fisher <mfisher@adobe.com>"]
license = "MIT OR Apache-2.0"
documentation = "https://opensource.contentauthenticity.org/docs/c2patool"
readme = "README.md"
keywords = ["c2pa", "xmp", "metadata"]
edition = "2018"
rust-version = "1.61.0"
homepage = "https://contentauthenticity.org"
repository = "https://github.com/contentauth/c2patool"

[dependencies]
anyhow = "1.0"
<<<<<<< HEAD
c2pa = { git = "https://github.com/Monotype/c2pa-rs", branch = "monotype/fontSupport", features=["otf", "fetch_remote_manifests", "file_io",  "xmp_write"] }
chrono = { version = "0.4.24" }
=======
c2pa = { version = "0.21.0", features = ["fetch_remote_manifests", "file_io",  "xmp_write"]}
>>>>>>> 34bcd563
clap = { version = "3.2", features = ["derive"] }
env_logger = "0.9"
log = "0.4" 
serde = { version = "1.0", features = ["derive"] }
serde_derive = "1.0"
serde_json = "1.0"
tempfile = "3.3"

[dev-dependencies]
assert_cmd = "2.0"
predicates = "2.1"

[profile.release] 
strip = true  # Automatically strip symbols from the binary. 
opt-level = 3
lto = "thin" # Link time optimization. <|MERGE_RESOLUTION|>--- conflicted
+++ resolved
@@ -19,12 +19,8 @@
 
 [dependencies]
 anyhow = "1.0"
-<<<<<<< HEAD
 c2pa = { git = "https://github.com/Monotype/c2pa-rs", branch = "monotype/fontSupport", features=["otf", "fetch_remote_manifests", "file_io",  "xmp_write"] }
 chrono = { version = "0.4.24" }
-=======
-c2pa = { version = "0.21.0", features = ["fetch_remote_manifests", "file_io",  "xmp_write"]}
->>>>>>> 34bcd563
 clap = { version = "3.2", features = ["derive"] }
 env_logger = "0.9"
 log = "0.4" 
