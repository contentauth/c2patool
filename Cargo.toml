--- conflicted
+++ resolved
@@ -12,11 +12,7 @@
 
 [dependencies]
 anyhow = "1.0"
-<<<<<<< HEAD
 c2pa = { version = "0.6", features = ["bmff", "file_io", "xmp_write"] }
-=======
-c2pa = { version = "0.6.1", features = ["file_io", "xmp_write"] }
->>>>>>> 7a300207
 env_logger = "0.9"
 log = "0.4" 
 serde = { version = "1.0", features = ["derive"] }
