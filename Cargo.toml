--- conflicted
+++ resolved
@@ -22,11 +22,7 @@
 
 [dependencies]
 anyhow = "1.0"
-<<<<<<< HEAD
-c2pa = { version = "0.32.7", features = [
-=======
 c2pa = { version = "0.33.1", features = [
->>>>>>> 8dd8cd6d
 	"fetch_remote_manifests",
 	"file_io",
 	"add_thumbnails",
