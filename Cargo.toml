[package]
name = "c2patool"
version = "0.2.1"
description = "Command line tool for displaying and adding C2PA manifests"
authors = ["Gavin Peacock <gpeacock@adobe.com>", "Maurice Fisher <mfisher@adobe.com>"]
license = "MIT OR Apache-2.0"
documentation = "https://opensource.contentauthenticity.org/docs/c2patool"
readme = "README.md"
keywords = ["c2pa", "xmp", "metadata"]
edition = "2018"
rust-version = "1.61.0"

[dependencies]
anyhow = "1.0"
<<<<<<< HEAD
c2pa = { version = "0.12.0", features = ["bmff", "file_io", "xmp_write", "fetch_remote_manifests"] }
=======
c2pa = { version = "0.12.0",features = ["bmff", "fetch_remote_manifests", "file_io",  "xmp_write"]}
>>>>>>> 89c5218e
env_logger = "0.9"
log = "0.4" 
serde = { version = "1.0", features = ["derive"] }
serde_derive = "1.0"
serde_json = "1.0"
structopt = "0.3"
tempfile = "3.3"

[dev-dependencies]
assert_cmd = "2.0"
predicates = "2.1"<|MERGE_RESOLUTION|>--- conflicted
+++ resolved
@@ -12,11 +12,7 @@
 
 [dependencies]
 anyhow = "1.0"
-<<<<<<< HEAD
-c2pa = { version = "0.12.0", features = ["bmff", "file_io", "xmp_write", "fetch_remote_manifests"] }
-=======
 c2pa = { version = "0.12.0",features = ["bmff", "fetch_remote_manifests", "file_io",  "xmp_write"]}
->>>>>>> 89c5218e
 env_logger = "0.9"
 log = "0.4" 
 serde = { version = "1.0", features = ["derive"] }
