[package]
name = "c2patool"
default-run = "c2patool"

# Please do not manually edit `version`. Version updates will be generated
# automatically when c2patool is published. Remember to use (MINOR) or (MAJOR)
# tags in the PR title to trigger non-patch updates as needed.
version = "0.9.6"

description = "Tool for displaying and creating C2PA manifests."
authors = [
	"Gavin Peacock <gpeacock@adobe.com>",
	"Maurice Fisher <mfisher@adobe.com>",
]
license = "MIT OR Apache-2.0"
documentation = "https://opensource.contentauthenticity.org/docs/c2patool"
readme = "README.md"
keywords = ["c2pa", "xmp", "metadata"]
edition = "2018"
rust-version = "1.74.0"
homepage = "https://contentauthenticity.org"
repository = "https://github.com/contentauth/c2patool"

[dependencies]
anyhow = "1.0"
<<<<<<< HEAD
# TODO: temp use ok-nick/roi branch since our fixtures are signed using features from 2.1 spec
c2pa = { git = "https://github.com/contentauth/c2pa-rs.git", branch = "ok-nick/roi", features = [
=======
c2pa = { version = "0.33.1", features = [
>>>>>>> 65addd58
	"fetch_remote_manifests",
	"file_io",
	"add_thumbnails",
	"pdf",
	"unstable_api",
] }
clap = { version = "4.5.10", features = ["derive", "env"] }
env_logger = "0.11.4"
log = "0.4"
serde = { version = "1.0", features = ["derive"] }
serde_derive = "1.0"
serde_json = "1.0"
pem = "3.0.2"
openssl = { version = "0.10.61", features = ["vendored"] }
reqwest = { version = "0.12.4", features = ["blocking"] }
wild = "2.2.1"
termtree = "0.5.1"

[dev-dependencies]
tempfile = "3.3"
httpmock = "0.7.0"
<<<<<<< HEAD
mockall = "0.12.1"
insta = { version = "1.39.0", features = ["json", "redactions", "filters"] }
insta-cmd = "0.6.0"
=======
predicates = "3.1"
mockall = "0.13.0"
>>>>>>> 65addd58

[package.metadata.binstall]
# Use defaults

# https://insta.rs/docs/quickstart/
[profile.dev.package]
insta.opt-level = 3
similar.opt-level = 3

[profile.release]
strip = true  # Automatically strip symbols from the binary. 
opt-level = 3
lto = "thin"  # Link time optimization.<|MERGE_RESOLUTION|>--- conflicted
+++ resolved
@@ -23,12 +23,9 @@
 
 [dependencies]
 anyhow = "1.0"
-<<<<<<< HEAD
 # TODO: temp use ok-nick/roi branch since our fixtures are signed using features from 2.1 spec
+# c2pa = { version = "0.33.1", features = [
 c2pa = { git = "https://github.com/contentauth/c2pa-rs.git", branch = "ok-nick/roi", features = [
-=======
-c2pa = { version = "0.33.1", features = [
->>>>>>> 65addd58
 	"fetch_remote_manifests",
 	"file_io",
 	"add_thumbnails",
@@ -50,14 +47,9 @@
 [dev-dependencies]
 tempfile = "3.3"
 httpmock = "0.7.0"
-<<<<<<< HEAD
-mockall = "0.12.1"
+mockall = "0.13.0"
 insta = { version = "1.39.0", features = ["json", "redactions", "filters"] }
 insta-cmd = "0.6.0"
-=======
-predicates = "3.1"
-mockall = "0.13.0"
->>>>>>> 65addd58
 
 [package.metadata.binstall]
 # Use defaults
