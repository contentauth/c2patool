[package]
name = "c2patool"

# Please do not manually edit `version`. Version updates will be generated
# automatically when c2patool is published. Remember to use (MINOR) or (MAJOR)
# tags in the PR title to trigger non-patch updates as needed.
version = "0.7.0"

description = "Tool for displaying and creating C2PA manifests."
authors = ["Gavin Peacock <gpeacock@adobe.com>", "Maurice Fisher <mfisher@adobe.com>"]
license = "MIT OR Apache-2.0"
documentation = "https://opensource.contentauthenticity.org/docs/c2patool"
readme = "README.md"
keywords = ["c2pa", "xmp", "metadata"]
edition = "2018"
rust-version = "1.61.0"
homepage = "https://contentauthenticity.org"
repository = "https://github.com/contentauth/c2patool"

[dependencies]
anyhow = "1.0"
<<<<<<< HEAD
c2pa = { version = "0.28.2", features = ["fetch_remote_manifests", "file_io", "add_thumbnails", "xmp_write", "pdf"] }
clap = { version = "3.2", features = ["derive"] }
=======
c2pa = { version = "0.30.3", features = ["fetch_remote_manifests", "file_io", "add_thumbnails", "xmp_write", "pdf"]}
clap = { version = "4.5.2", features = ["derive"] }
>>>>>>> effdb8db
env_logger = "0.9"
log = "0.4"
serde = { version = "1.0", features = ["derive"] }
serde_derive = "1.0"
serde_json = "1.0"
tempfile = "3.3"
async-trait = "0.1.72"
pem = "3.0.3"
openssl = { version = "0.10.61", features = ["vendored"] }

[dev-dependencies]
assert_cmd = "2.0"
predicates = "2.1"
mockall = "0.12.1"

[profile.release]
strip = true  # Automatically strip symbols from the binary. 
opt-level = 3
lto = "thin" # Link time optimization.

[[bin]]
name = "signer-process-fail"

[[bin]]
name = "signer-process-no-stdout"

[[bin]]
name = "signer-process-success"<|MERGE_RESOLUTION|>--- conflicted
+++ resolved
@@ -19,20 +19,14 @@
 
 [dependencies]
 anyhow = "1.0"
-<<<<<<< HEAD
-c2pa = { version = "0.28.2", features = ["fetch_remote_manifests", "file_io", "add_thumbnails", "xmp_write", "pdf"] }
-clap = { version = "3.2", features = ["derive"] }
-=======
-c2pa = { version = "0.30.3", features = ["fetch_remote_manifests", "file_io", "add_thumbnails", "xmp_write", "pdf"]}
+c2pa = { version = "0.30.3", features = ["fetch_remote_manifests", "file_io", "add_thumbnails", "xmp_write", "pdf"] }
 clap = { version = "4.5.2", features = ["derive"] }
->>>>>>> effdb8db
 env_logger = "0.9"
 log = "0.4"
 serde = { version = "1.0", features = ["derive"] }
 serde_derive = "1.0"
 serde_json = "1.0"
 tempfile = "3.3"
-async-trait = "0.1.72"
 pem = "3.0.3"
 openssl = { version = "0.10.61", features = ["vendored"] }
 
