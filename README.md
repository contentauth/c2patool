--- conflicted
+++ resolved
@@ -84,19 +84,10 @@
 
 The tool displays the manifest JSON to standard output (stdout).
 
-<<<<<<< HEAD
-### Displaying a detailed manifest report
-=======
-The `-d` or `--detailed` option will print a detailed report describing the internal C2PA format of manifests contained in the file in JSON format to stdout.
-```shell
-c2patool sample/C.jpg -d
-```
->>>>>>> bb264ce0
-
 To display a detailed report describing the internal C2PA format of manifests contained in the asset, use the `-d` option; for example:
 
 ```shell
-c2patool -d image.jpg
+c2patool -d sample/image.jpg
 ```
 
 The tool displays the detailed report to standard output (stdout).
@@ -169,11 +160,7 @@
 For example, the following command adds a custom assertion called "org.contentauth.test".
 
 ```shell
-<<<<<<< HEAD
 c2patool -c '{"assertions": [{"label": "org.contentauth.test", "data": {"my_key": "whatever I want"}}]}'
-=======
-c2patool sample/image.json -c '{"assertions": [{"label": "org.contentauth.test", "data": {"my_key": "whatever I want"}}]}'
->>>>>>> bb264ce0
 ```
 
 ## Manifest definition file 
