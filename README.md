--- conflicted
+++ resolved
@@ -49,17 +49,12 @@
  | `tif`,`tiff`  | `image/tiff`                                        | 
  | `wav`         | `audio/x-wav`                                       | 
  | `webp`        | `image/webp`                                        | 
-<<<<<<< HEAD
  | `ttf`         | `font/ttf`                                          |
  | `otf`         | `application/font-sfnt`                             |
-
- * Fragmented mp4 is not yet supported
-
-NOTE: OpenType/TrueType (`otf`/`ttf`) are currently just proof of concept.
-=======
  
 <sup>*</sup> Fragmented mp4 is not yet supported.
->>>>>>> 25d0f417
+
+NOTE: OpenType/TrueType (`otf`/`ttf`) are currently just proof of concept.
 
 ## Usage
 
