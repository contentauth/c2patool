--- conflicted
+++ resolved
@@ -32,29 +32,6 @@
 
 ## Supported file formats
 
-<<<<<<< HEAD
-The tool works with the following types of asset files (also referred to as _assets_).
-
-| MIME type                           | extensions  | read only |
-| ----------------------------------- | ----------- | --------- |
-| `image/jpeg`                        | `jpg, jpeg` |           |
-| `image/png`                         | `png`       |           |
-| `image/avif`                        | `avif`      |    X      |
-| `image/heic`                        | `heic`      |    X      |
-| `image/heif`                        | `heif`      |    X      |
-| `video/mp4`                         | `mp4`       |           |
-| `application/mp4`                   | `mp4`       |           |
-| `audio/mp4`                         | `m4a`       |           |
-| `video/quicktime`                   |  `mov`      |           |
-| `application/x-c2pa-manifest-store` | `c2pa`      |           |
-| `font/ttf`              | `ttf`       |           |
-| `application/font-sfnt` | `otf`       |           |
-
-NOTE: Quicktime (`.mov`) format is not yet fully supported.
-
-NOTE: OpenType/TrueType (`otf`/`ttf`) are currently just proof of concept and the use of `xmp_write` is not implemented therefore most likely breaks some of the other formats.
-
-=======
  | Extensions    | MIME type                                           | 
  |---------------| --------------------------------------------------- | 
  | `avi`         | `video/msvideo`, `video/avi`, `application-msvideo` |
@@ -71,9 +48,13 @@
  | `tif`,`tiff`  | `image/tiff`                                        | 
  | `wav`         | `audio/x-wav`                                       | 
  | `webp`        | `image/webp`                                        | 
- 
+ | `ttf`         | `font/ttf`                                          |
+ | `otf`         | `application/font-sfnt`                             |
+
  * Fragmented mp4 is not yet supported
->>>>>>> 1c8dbfa8
+
+NOTE: OpenType/TrueType (`otf`/`ttf`) are currently just proof of concept.
+
 ## Usage
 
 The tool's command-line syntax is:
