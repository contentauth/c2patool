--- conflicted
+++ resolved
@@ -22,7 +22,7 @@
 
 const TEST_IMAGE: &str = "earth_apollo17.jpg";
 //const TEST_IMAGE: &str = "libpng-test.png"; // save for png testing
-//const TEST_IMAGE_WITH_MANIFEST: &str = "C.jpg"; // save for manifest tests
+const TEST_IMAGE_WITH_MANIFEST: &str = "C.jpg"; // save for manifest tests
 
 fn fixture_path(name: &str) -> PathBuf {
     let mut path = PathBuf::from(env!("CARGO_MANIFEST_DIR"));
@@ -32,10 +32,9 @@
 }
 
 fn temp_path(name: &str) -> PathBuf {
-    let mut path = PathBuf::from(env!("CARGO_TARGET_TMPDIR"));
+    let path = PathBuf::from(env!("CARGO_TARGET_TMPDIR"));
     std::fs::create_dir_all(&path).ok();
-    path.push(name);
-    path
+    path.join(name)
 }
 
 #[test]
@@ -97,7 +96,7 @@
 
 #[test]
 fn tool_fs_output_report() -> Result<(), Box<dyn Error>> {
-    let path = temp_path("./output_dir");
+    let path = temp_path("output_dir");
     Command::cargo_bin("c2patool")?
         .arg(fixture_path("verify.jpeg"))
         .arg("-o")
@@ -109,7 +108,7 @@
             "Manifest report written to the directory {path:?}"
         )));
 
-    let manifest_json = path.join("manifest.json");
+    let manifest_json = path.join("manifest_store.json");
     let contents = fs::read_to_string(manifest_json)?;
     let json: Value = serde_json::from_str(&contents)?;
     assert_eq!(
@@ -140,13 +139,9 @@
             "Manifest report written to the directory {path:?}"
         )));
 
-<<<<<<< HEAD
     let manifest_json = path.join("detailed.json");
     let contents = fs::read_to_string(&manifest_json)?;
-=======
-    let manifest_json = path.join("manifest.json");
-    let contents = fs::read_to_string(manifest_json)?;
->>>>>>> 9fd8e219
+
     let json: Value = serde_json::from_str(&contents)?;
     assert!(json.as_object().unwrap().get("validation_status").is_some());
 
@@ -170,24 +165,40 @@
     Ok(())
 }
 
-/* remove this until the c2patool supports .c2pa write again
-#[test]
-fn tool_manifest_report() -> Result<(), Box<dyn std::error::Error>> {
-
+#[test]
+fn tool_test_manifest_folder() -> Result<(), Box<dyn std::error::Error>> {
+    let out_path = temp_path("manifest_test");
     // first export a c2pa file
     Command::cargo_bin("c2patool")?
         .arg(fixture_path(TEST_IMAGE_WITH_MANIFEST))
         .arg("-o")
-        .arg(temp_path("manifest.c2pa"))
-        .assert()
-        .success()
-        .stdout(predicate::str::contains("C2PA Testing"));
+        .arg(&out_path)
+        .arg("-f")
+        .assert()
+        .success()
+        .stdout(predicate::str::contains("Manifest report written"));
     // then read it back in
-    Command::cargo_bin("c2patool")?
-        .arg(temp_path("manifest.c2pa"))
-        .assert()
-        .success()
-        .stdout(predicate::str::contains("C2PA Testing"));
-    Ok(())
-}
-*/+    let json =
+        std::fs::read_to_string(out_path.join("manifest_store.json")).expect("read manifest");
+    assert!(json.contains("make_test_images"));
+    Ok(())
+}
+
+#[test]
+fn tool_test_ingredient_folder() -> Result<(), Box<dyn std::error::Error>> {
+    let out_path = temp_path("ingredient_test");
+    // first export a c2pa file
+    Command::cargo_bin("c2patool")?
+        .arg(fixture_path(TEST_IMAGE_WITH_MANIFEST))
+        .arg("-o")
+        .arg(&out_path)
+        .arg("--ingredient")
+        .arg("-f")
+        .assert()
+        .success()
+        .stdout(predicate::str::contains("Ingredient report written"));
+    // then read it back in
+    let json = std::fs::read_to_string(out_path.join("ingredient.json")).expect("read manifest");
+    assert!(json.contains("manifest_data"));
+    Ok(())
+}