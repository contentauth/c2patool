--- conflicted
+++ resolved
@@ -108,21 +108,8 @@
             "Manifest report written to the directory {path:?}"
         )));
 
-<<<<<<< HEAD
     let manifest_json = path.join("manifest_store.json");
-=======
-    // Ensure manifest directories exist.
-    assert_eq!(
-        path.read_dir()
-            .unwrap()
-            .map(|dir_entry| dir_entry.unwrap().path())
-            .filter(|path| path.is_dir())
-            .count(),
-        3
-    );
-
-    let manifest_json = path.join("manifest.json");
->>>>>>> 0ccf21bf
+
     let contents = fs::read_to_string(manifest_json)?;
     let json: Value = serde_json::from_str(&contents)?;
     assert_eq!(
